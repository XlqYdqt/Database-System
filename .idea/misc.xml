<?xml version="1.0" encoding="UTF-8"?>
<project version="4">
  <component name="Black">
    <option name="sdkName" value="Python 3.13 (Database-System)" />
  </component>
<<<<<<< HEAD
  <component name="ProjectRootManager" version="2" project-jdk-name="Python 3.13 (PythonProject)" project-jdk-type="Python SDK" />
=======
  <component name="ProjectRootManager" version="2" project-jdk-name="Python 3.13" project-jdk-type="Python SDK" />
>>>>>>> fb6b2ed9
</project><|MERGE_RESOLUTION|>--- conflicted
+++ resolved
@@ -3,9 +3,5 @@
   <component name="Black">
     <option name="sdkName" value="Python 3.13 (Database-System)" />
   </component>
-<<<<<<< HEAD
-  <component name="ProjectRootManager" version="2" project-jdk-name="Python 3.13 (PythonProject)" project-jdk-type="Python SDK" />
-=======
   <component name="ProjectRootManager" version="2" project-jdk-name="Python 3.13" project-jdk-type="Python SDK" />
->>>>>>> fb6b2ed9
 </project>
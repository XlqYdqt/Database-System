--- conflicted
+++ resolved
@@ -4,14 +4,8 @@
 from typing import List, Any, Dict
 from sql.ast import *
 from engine.storage_engine import StorageEngine
-<<<<<<< HEAD
 from engine.exceptions import PrimaryKeyViolationError, UniquenessViolationError
 
-=======
-# [FIX] 引入新的异常类型
-from engine.exceptions import PrimaryKeyViolationError
-from typing import List, Any, Dict, Optional
->>>>>>> 2b1644bc
 
 class InsertOperator:
     """
@@ -34,25 +28,14 @@
             raise RuntimeError(f"无法找到表 '{self.table_name}' 的 schema。")
         schema = metadata['schema']
 
-<<<<<<< HEAD
         # Step 1: 将SQL字面量转换为Python字典和字节流
         row_dict = self._create_row_dict(self.values, schema)
         row_data_bytes = self.storage_engine._serialize_row(self.table_name, row_dict)
-=======
-        # 处理多行插入
-        for row_values in self.values:
-            row_data_bytes = self._encode_tuple(row_values, schema)
->>>>>>> 2b1644bc
 
         try:
-<<<<<<< HEAD
             # Step 2: 调用 StorageEngine 的原子插入方法
             self.storage_engine.insert_row(self.table_name, row_data_bytes, row_dict)
         except (PrimaryKeyViolationError, UniquenessViolationError) as e:
-=======
-            self.storage_engine.insert_row(self.table_name, row_data_bytes,self.txn_id)
-        except PrimaryKeyViolationError as e:
->>>>>>> 2b1644bc
             # 将底层的存储错误转换为对用户更友好的运行时错误
             raise RuntimeError(f"插入失败：{e}")
         except (MemoryError, IOError) as e:

from typing import List, Optional, Any

from sql.ast import BinaryExpression, Column, Literal
from engine.operators.create_table import CreateTableOperator
from engine.operators.insert import InsertOperator
from engine.operators.join import JoinOperator
from engine.operators.project import ProjectOperator
from engine.operators.filter import FilterOperator
from engine.operators.seq_scan import SeqScanOperator
from engine.operators.update import UpdateOperator
from engine.operators.delete import DeleteOperator
from engine.operators.create_index import CreateIndexOperator
# [NEW] 导入新的算子和计划类型
from engine.operators.drop_index import DropIndexOperator
from sql.planner import DropIndex


from engine.storage_engine import StorageEngine
<<<<<<< HEAD
from sql.planner import CreateTable, Insert, Project, Filter, SeqScan, Update, Delete, CreateIndex, Begin, Commit, \
    Rollback
=======
from sql.planner import (
    CreateTable, Insert, Project, Filter, SeqScan,
    Update, Delete, CreateIndex, Begin, Commit, Rollback,
    Join   # ✅ 引入 Join
)
>>>>>>> 9fdc280b


class Executor:
    """
    执行器 (重构版)
    遍历逻辑计划树，实例化对应算子。
    """

    def __init__(self, storage_engine: StorageEngine):
        self.storage_engine = storage_engine
        self.txn_manager = storage_engine.txn_manager
        self.current_txn_id: Optional[int] = None

    def execute(self, plans: List[Any]) -> List[Any]:
        """执行一个或多个查询计划，返回结果集"""
        all_results = []
        for plan in plans:
            txn_id = self.current_txn_id
            result = None

            if isinstance(plan, CreateTable):
                result = self._execute_create_table(plan)
            elif isinstance(plan, CreateIndex):
                result = self._execute_create_index(plan)
            # [NEW] 增加对 DropIndex 计划的处理
            elif isinstance(plan, DropIndex):
                result = self._execute_drop_index(plan)
            elif isinstance(plan, Insert):
                result = self._execute_insert(plan, txn_id)
            elif isinstance(plan, Update):
                result = self._execute_update(plan, txn_id)
            elif isinstance(plan, Delete):
                result = self._execute_delete(plan, txn_id)
            elif isinstance(plan, SeqScan):
                result = self._execute_seq_scan(plan)
            elif isinstance(plan, Filter):
                result = self._execute_filter(plan)
            elif isinstance(plan, Project):
                result = self._execute_project(plan)
            elif isinstance(plan, Join):   # ✅ 新增
                result = self._execute_join(plan)
            elif isinstance(plan, Begin):
                result = self._execute_begin_transaction()
            elif isinstance(plan, Commit):
                result = self._execute_commit_transaction()
            elif isinstance(plan, Rollback):
                result = self._execute_rollback_transaction()
            else:
                raise ValueError(f"不支持的计划类型: {type(plan)}")

            if result is not None:
                if isinstance(result, list):
                    all_results.extend(result)
                else:
                    all_results.append(result)

        return all_results

    # --- 新增 JOIN 执行 ---
    def _execute_join(self, op: Join) -> List[Any]:
        join_op = JoinOperator(
            join_type=op.join_type,
            condition=op.condition,
            left_child=op.left,
            right_child=op.right,
            storage_engine=self.storage_engine,
            executor=self
        )
        return join_op.execute()

    # --- 其他保持不变 ---
    def _execute_create_table(self, op: CreateTable) -> List[Any]:
        op = CreateTableOperator(op.table_name, op.columns, self.storage_engine)
        op.execute()
        return []

    def _execute_create_index(self, op: CreateIndex) -> List[Any]:
        """
        [FIX] 修正创建索引算子的实例化逻辑。
        确保将 planner 生成的 'index_name', 'columns', 和 'unique'
        正确地作为关键字参数传递给 CreateIndexOperator 的构造函数。
        """
        if not op.columns:
            raise ValueError("CREATE INDEX 语句必须至少指定一列。")

        # 直接将 planner 传来的参数透传给 Operator
        operator = CreateIndexOperator(
            table_name=op.table_name,
            index_name=op.index_name,
            columns=op.columns,
            unique=op.unique,
            storage_engine=self.storage_engine
        )
        operator.execute()
        return []

    def _execute_drop_index(self, op: DropIndex) -> List[Any]:
        """[NEW] 执行删除索引的操作"""
        drop_op = DropIndexOperator(op.index_name, self.storage_engine)
        return drop_op.execute()

    def _execute_insert(self, op: Insert, txn_id: Optional[int]) -> List[Any]:
<<<<<<< HEAD
        # 注意 INSERT VALUES 格式可能有多行
=======
>>>>>>> 9fdc280b
        for row_values in op.values:
            insert_op = InsertOperator(op.table_name, row_values, self.storage_engine, txn_id)
            insert_op.execute()
        return []

    def _execute_update(self, op: Update, txn_id: Optional[int]) -> List[Any]:
        updates = list(op.assignments.items())
        update_op = UpdateOperator(op.table_name, op.child, updates, self.storage_engine, self, txn_id)
        return update_op.execute()

    def _execute_delete(self, op: Delete, txn_id: Optional[int]) -> List[Any]:
        delete_op = DeleteOperator(op.table_name, op.child, self.storage_engine, self, txn_id)
        return delete_op.execute()

    def _execute_seq_scan(self, op: SeqScan) -> List[Any]:
        seq_scan_op = SeqScanOperator(op.table_name, self.storage_engine)
        return seq_scan_op.execute()

    def _execute_filter(self, op: Filter) -> List[Any]:
        table_name = op.table_name
        bplus_tree = None

        if isinstance(op.condition, BinaryExpression) and op.condition.op.value == '=':
            left, right = op.condition.left, op.condition.right

            if isinstance(left, Column) and isinstance(right, Literal):
                column_name = left.name
            elif isinstance(right, Column) and isinstance(left, Literal):
                column_name = right.name
            else:
                column_name = None

            if column_name:
                index_manager = self.storage_engine.get_index_manager(table_name)
                if index_manager:
                    bplus_tree = index_manager.get_index_for_column(column_name)

        filter_op = FilterOperator(
            condition=op.condition,
            child=op.child,
            storage_engine=self.storage_engine,
            executor=self,
            bplus_tree=bplus_tree
        )
        return filter_op.execute()

    def _execute_project(self, op: Project) -> List[Any]:
        project_op = ProjectOperator(op.columns, op.child, self.storage_engine, self)
        return project_op.execute()

    def _execute_begin_transaction(self) -> List[Any]:
        if self.current_txn_id is not None:
            raise RuntimeError(f"无法启动新事务，因为事务 {self.current_txn_id} 仍在进行中。")
        self.current_txn_id = self.txn_manager.begin_transaction()
        return [f"事务 {self.current_txn_id} 已开始"]

    def _execute_commit_transaction(self) -> List[Any]:
        if self.current_txn_id is None:
            raise RuntimeError("没有活动的事务可以提交。")
        self.txn_manager.commit_transaction(self.current_txn_id)
        self.current_txn_id = None
        return ["事务已提交"]

    def _execute_rollback_transaction(self) -> List[Any]:
        if self.current_txn_id is None:
            raise RuntimeError("没有活动的事务可以回滚。")
        self.txn_manager.abort_transaction(self.current_txn_id)
        self.current_txn_id = None
        return ["事务已回滚"]<|MERGE_RESOLUTION|>--- conflicted
+++ resolved
@@ -16,16 +16,11 @@
 
 
 from engine.storage_engine import StorageEngine
-<<<<<<< HEAD
-from sql.planner import CreateTable, Insert, Project, Filter, SeqScan, Update, Delete, CreateIndex, Begin, Commit, \
-    Rollback
-=======
 from sql.planner import (
     CreateTable, Insert, Project, Filter, SeqScan,
     Update, Delete, CreateIndex, Begin, Commit, Rollback,
     Join   # ✅ 引入 Join
 )
->>>>>>> 9fdc280b
 
 
 class Executor:
@@ -128,10 +123,6 @@
         return drop_op.execute()
 
     def _execute_insert(self, op: Insert, txn_id: Optional[int]) -> List[Any]:
-<<<<<<< HEAD
-        # 注意 INSERT VALUES 格式可能有多行
-=======
->>>>>>> 9fdc280b
         for row_values in op.values:
             insert_op = InsertOperator(op.table_name, row_values, self.storage_engine, txn_id)
             insert_op.execute()

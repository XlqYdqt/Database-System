--- conflicted
+++ resolved
@@ -43,17 +43,9 @@
         self.columns = columns
         self.child = child
 
-<<<<<<< HEAD
-class CreateTableOperator(Operator):
-    """创建表算子"""
-    def __init__(self, table_name: str, columns: List[ColumnDefinition]):
-        self.table_name = table_name
-        self.columns = columns
-=======
     def __repr__(self):
         return f"Project(columns={self.columns}) -> {self.child}"
 
->>>>>>> dcb282f4
 
 class Insert(LogicalPlan):
     """插入算子"""
